--- conflicted
+++ resolved
@@ -63,7 +63,7 @@
 const TaskDashboard = lazy(() => import('@/pages/TaskDashboard'));
 const Vouches = lazy(() => import('@/pages/Vouches'));
 const PublicProfile = lazy(() => import('@/pages/PublicProfile'));
-const NotFoundHandler = lazy(() => import('@/pages/NotFoundHandler'));
+const NotFoundHandler = lazy(() => import('@/components/profile/NotFoundHandler'));
 
 const queryClient = new QueryClient({
   defaultOptions: {
@@ -163,7 +163,6 @@
             <AuthProvider>
               <UserProvider>
                 <ProfileProvider>
-<<<<<<< HEAD
                   <ActiveProfileProvider>
                     <DesignSystemInitializer>
                       <Router
@@ -221,6 +220,7 @@
                               <Route path="/settings/pwa" element={<PWASettings />} />
                               <Route path="/admin/events/:eventId" element={<EventDetail />} />
                               <Route path="/events/:id/edit" element={<ProtectedRoute><EditEvent /></ProtectedRoute>} />
+                              <Route path="/events/:eventId/manage" element={<ProtectedRoute roles={['promoter', 'admin']}><EventManagement /></ProtectedRoute>} />
                               <Route path="/events/:eventId/apply" element={<ProtectedRoute roles={['comedian']}><EventApplicationPage /></ProtectedRoute>} />
                               <Route path="/events/:eventId/confirm-spot" element={<ProtectedRoute roles={['comedian']}><SpotConfirmationPage /></ProtectedRoute>} />
                               <Route path="/events/:eventId" element={<EventDetailPublic />} />
@@ -235,70 +235,6 @@
                       </Router>
                     </DesignSystemInitializer>
                   </ActiveProfileProvider>
-=======
-                  <DesignSystemInitializer>
-                    <Router
-                      future={{
-                        v7_startTransition: true,
-                        v7_relativeSplatPath: true,
-                      }}
-                    >
-                      <PWAIntegration />
-                      <PlatformLayout>
-                        <Suspense fallback={<LoadingFallback />}>
-                          <Routes>
-                            <Route path="/" element={<Index />} />
-                            <Route path="/auth" element={<Auth />} />
-                            <Route path="/auth/callback" element={<AuthCallback />} />
-                            <Route path="/auth/google-calendar-callback" element={<GoogleCalendarCallback />} />
-                            <Route path="/auth/xero-callback" element={<XeroCallback />} />
-                            <Route path="/post-signup-setup" element={<PostSignupSetup />} />
-                            <Route path="/dashboard" element={<Dashboard />} />
-                            <Route path="/gigs" element={<Gigs />} />
-                            <Route path="/shows" element={<Shows />} />
-                            <Route path="/browse" element={<Navigate to="/gigs" replace />} />
-                            <Route path="/comedians" element={<Comedians />} />
-                            <Route path="/book-comedian" element={<BookComedian />} />
-                            <Route path="/photographers" element={<Photographers />} />
-                            <Route path="/photographers/:id" element={<PhotographerProfile />} />
-                            <Route path="/messages" element={<Messages />} />
-                            <Route path="/notifications" element={<Notifications />} />
-                            <Route path="/profile" element={<Profile />} />
-                            <Route path="/settings" element={<ProtectedRoute><Settings /></ProtectedRoute>} />
-                            <Route path="/media-library" element={<ProtectedRoute><MediaLibrary /></ProtectedRoute>} />
-                            <Route path="/tasks" element={<ProtectedRoute><TaskDashboard /></ProtectedRoute>} />
-                            <Route path="/vouches" element={<ProtectedRoute><Vouches /></ProtectedRoute>} />
-                            <Route path="/create-event" element={<CreateEvent />} />
-                            <Route path="/applications" element={<ProtectedRoute roles={['promoter', 'admin']}><Applications /></ProtectedRoute>} />
-                            <Route path="/agency" element={<AgencyManagement />} />
-                            <Route path="/dashboard/gigs/add" element={<ProtectedRoute roles={['comedian']}><AddGig /></ProtectedRoute>} />
-                            {/* Invoice routes */}
-                            <Route path="/invoices/new" element={<ProtectedRoute><InvoiceForm /></ProtectedRoute>} />
-                            <Route path="/invoices/:invoiceId/payment-success" element={<InvoicePaymentSuccess />} />
-                            <Route path="/invoices/:invoiceId/payment-cancelled" element={<InvoicePaymentCancelled />} />
-                            <Route path="/invoices" element={<Navigate to="/profile?tab=invoices" replace />} />
-                            <Route path="/invoices/*" element={<Navigate to="/profile?tab=invoices" replace />} />
-                            <Route path="/admin" element={<AdminDashboard />} />
-                            <Route path="/admin/ticket-sales" element={<ProtectedRoute roles={['admin']}><TicketSalesTestPage /></ProtectedRoute>} />
-                            <Route path="/design-system" element={<DesignSystem />} />
-                            <Route path="/test-events" element={<TestEventValidation />} />
-                            <Route path="/settings/pwa" element={<PWASettings />} />
-                            <Route path="/admin/events/:eventId" element={<EventDetail />} />
-                            <Route path="/events/:id/edit" element={<ProtectedRoute><EditEvent /></ProtectedRoute>} />
-                            <Route path="/events/:eventId/manage" element={<ProtectedRoute roles={['promoter', 'admin']}><EventManagement /></ProtectedRoute>} />
-                            <Route path="/events/:eventId/apply" element={<ProtectedRoute roles={['comedian']}><EventApplicationPage /></ProtectedRoute>} />
-                            <Route path="/events/:eventId/confirm-spot" element={<ProtectedRoute roles={['comedian']}><SpotConfirmationPage /></ProtectedRoute>} />
-                            <Route path="/events/:eventId" element={<EventDetailPublic />} />
-                            <Route path="/spots/:spotId/confirm" element={<ProtectedRoute roles={['comedian']}><SpotConfirmationPage /></ProtectedRoute>} />
-                            <Route path="/comedian/:slug" element={<ComedianProfileBySlug />} />
-                            <Route path="*" element={<Navigate to="/" replace />} />
-                          </Routes>
-                        </Suspense>
-                      </PlatformLayout>
-                      <Toaster />
-                    </Router>
-                  </DesignSystemInitializer>
->>>>>>> 76be01ff
                 </ProfileProvider>
               </UserProvider>
             </AuthProvider>
