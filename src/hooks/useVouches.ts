--- conflicted
+++ resolved
@@ -1,284 +1,248 @@
-import { useCallback, useEffect, useRef, useState } from 'react';
-import { supabase } from '@/integrations/supabase/client';
-import { Vouch, VouchWithProfiles, VouchFormData, VouchStats, UserSearchResult } from '@/types/vouch';
-import { useAuth } from '@/contexts/AuthContext';
-import { useToast } from '@/hooks/use-toast';
-
-export const useVouches = () => {
-  const { user } = useAuth();
-  const { toast } = useToast();
-  const toastRef = useRef(toast);
-  useEffect(() => {
-    toastRef.current = toast;
-  }, [toast]);
-  const [loading, setLoading] = useState(false);
-  const [vouches, setVouches] = useState<VouchWithProfiles[]>([]);
-  const [stats, setStats] = useState<VouchStats | null>(null);
-
-  // Fetch vouches for current user
-  const fetchVouches = useCallback(async () => {
-    if (!user?.id) return;
-
-    setLoading(true);
-    try {
-      const { data, error } = await supabase
-        .from('vouches')
-        .select(`
-          *,
-          voucher_profile:voucher_id(id, name, stage_name, avatar_url),
-          vouchee_profile:vouchee_id(id, name, stage_name, avatar_url)
-        `)
-        .or(`voucher_id.eq.${user.id},vouchee_id.eq.${user.id}`)
-        .order('created_at', { ascending: false });
-
-      if (error) throw error;
-      // Empty array is a valid state, not an error
-      setVouches(data || []);
-    } catch (error: any) {
-      console.error('Error fetching vouches:', error);
-<<<<<<< HEAD
-      // Only show error toast for real errors (not "no rows" situations)
-      if (error?.code && error.code !== 'PGRST116') {
-        toastRef.current({
-          title: "Error",
-          description: "Unable to load vouches. Please try again later.",
-          variant: "destructive",
-        });
-      }
-=======
-      // Only show error toast if there's an actual error, not just empty results
-      toastRef.current({
-        title: "Error",
-        description: "Failed to load vouches",
-        variant: "destructive",
-      });
-      // Set empty array on error to prevent undefined state
-      setVouches([]);
->>>>>>> 110fb6d3
-    } finally {
-      setLoading(false);
-    }
-  }, [user?.id]);
-
-  // Fetch vouch statistics
-  const fetchStats = useCallback(async () => {
-    if (!user?.id) return;
-
-    try {
-      const { data, error } = await supabase
-        .rpc('get_vouch_stats', { user_id_param: user.id });
-
-      if (error) throw error;
-      setStats(data?.[0] || null);
-    } catch (error) {
-      console.error('Error fetching vouch stats:', error);
-    }
-  }, [user?.id]);
-
-  // Search for users and organizations to vouch for
-  const searchUsers = async (query: string): Promise<UserSearchResult[]> => {
-    if (!query.trim() || !user?.id) return [];
-
-    try {
-      // Search profiles
-      const { data: profileData, error: profileError } = await supabase
-        .from('profiles')
-        .select(`
-          id,
-          name,
-          stage_name,
-          avatar_url,
-          user_roles!inner(role)
-        `)
-        .neq('id', user.id)
-        .or(`name.ilike.%${query}%,stage_name.ilike.%${query}%`)
-        .limit(8);
-
-      if (profileError) throw profileError;
-
-      // Search organizations
-      const { data: orgData, error: orgError } = await supabase
-        .from('organizations')
-        .select('id, name, logo_url, description, is_active')
-        .ilike('name', `%${query}%`)
-        .eq('is_active', true)
-        .limit(5);
-
-      if (orgError) console.error('Error searching organizations:', orgError);
-
-      // Map profiles
-      const profileResults: UserSearchResult[] = (profileData || []).map(profile => ({
-        id: profile.id,
-        name: profile.name || '',
-        stage_name: profile.stage_name,
-        avatar_url: profile.avatar_url,
-        roles: profile.user_roles.map((r: any) => r.role),
-        type: 'profile' as const
-      }));
-
-      // Map organizations
-      const orgResults: UserSearchResult[] = (orgData || []).map(org => ({
-        id: org.id,
-        name: org.name,
-        stage_name: null,
-        avatar_url: org.logo_url,
-        roles: ['organization'],
-        type: 'organization' as const
-      }));
-
-      return [...profileResults, ...orgResults];
-    } catch (error) {
-      console.error('Error searching users:', error);
-      return [];
-    }
-  };
-
-  // Check if vouch already exists between two users
-  const checkExistingVouch = async (voucheeId: string): Promise<Vouch | null> => {
-    if (!user?.id) return null;
-
-    try {
-      const { data, error } = await supabase
-        .rpc('get_existing_vouch', { 
-          giver_id: user.id, 
-          receiver_id: voucheeId 
-        });
-
-      if (error) throw error;
-      return data?.[0] || null;
-    } catch (error) {
-      console.error('Error checking existing vouch:', error);
-      return null;
-    }
-  };
-
-  // Create a new vouch
-  const createVouch = async (formData: VouchFormData) => {
-    if (!user?.id) throw new Error('User not authenticated');
-
-    try {
-      // Check if vouch already exists
-      const existing = await checkExistingVouch(formData.vouchee_id);
-      if (existing) {
-        throw new Error('You have already vouched for this person. You can edit your existing vouch instead.');
-      }
-
-      const { data, error } = await supabase
-        .from('vouches')
-        .insert({
-          voucher_id: user.id,
-          vouchee_id: formData.vouchee_id,
-          message: formData.message,
-          rating: formData.rating
-        })
-        .select()
-        .single();
-
-      if (error) throw error;
-
-      toastRef.current({
-        title: "Vouch Created",
-        description: "Your vouch has been successfully submitted.",
-      });
-
-      await fetchVouches(); // Refresh the list
-      return data;
-    } catch (error: any) {
-      console.error('Error creating vouch:', error);
-      
-      // Handle specific database constraint errors
-      if (error.code === '23505') {
-        throw new Error('You have already vouched for this person. Check your vouch history to edit your existing vouch.');
-      }
-      
-      throw error;
-    }
-  };
-
-  // Update an existing vouch
-  const updateVouch = async (vouchId: string, formData: Partial<VouchFormData>) => {
-    if (!user?.id) throw new Error('User not authenticated');
-
-    try {
-      const { data, error } = await supabase
-        .from('vouches')
-        .update({
-          message: formData.message,
-          rating: formData.rating
-        })
-        .eq('id', vouchId)
-        .eq('voucher_id', user.id) // Ensure user owns this vouch
-        .select()
-        .single();
-
-      if (error) throw error;
-
-      toastRef.current({
-        title: "Vouch Updated",
-        description: "Your vouch has been successfully updated.",
-      });
-
-      await fetchVouches(); // Refresh the list
-      return data;
-    } catch (error) {
-      console.error('Error updating vouch:', error);
-      throw error;
-    }
-  };
-
-  // Delete a vouch
-  const deleteVouch = async (vouchId: string) => {
-    if (!user?.id) throw new Error('User not authenticated');
-
-    try {
-      const { error } = await supabase
-        .from('vouches')
-        .delete()
-        .eq('id', vouchId)
-        .eq('voucher_id', user.id); // Ensure user owns this vouch
-
-      if (error) throw error;
-
-      toastRef.current({
-        title: "Vouch Deleted",
-        description: "Your vouch has been successfully deleted.",
-      });
-
-      await fetchVouches(); // Refresh the list
-    } catch (error) {
-      console.error('Error deleting vouch:', error);
-      throw error;
-    }
-  };
-
-  // Get vouches received by current user
-  const getReceivedVouches = () => {
-    return vouches.filter(vouch => vouch.vouchee_id === user?.id);
-  };
-
-  // Get vouches given by current user
-  const getGivenVouches = () => {
-    return vouches.filter(vouch => vouch.voucher_id === user?.id);
-  };
-
-  useEffect(() => {
-    if (user?.id) {
-      fetchVouches();
-      fetchStats();
-    }
-  }, [fetchStats, fetchVouches, user?.id]);
-
-  return {
-    loading,
-    vouches,
-    stats,
-    searchUsers,
-    checkExistingVouch,
-    createVouch,
-    updateVouch,
-    deleteVouch,
-    fetchVouches,
-    getReceivedVouches,
-    getGivenVouches
-  };
-};
+import { useCallback, useEffect, useRef, useState } from 'react';
+import { supabase } from '@/integrations/supabase/client';
+import { Vouch, VouchWithProfiles, VouchFormData, VouchStats, UserSearchResult } from '@/types/vouch';
+import { useAuth } from '@/contexts/AuthContext';
+import { useToast } from '@/hooks/use-toast';
+
+export const useVouches = () => {
+  const { user } = useAuth();
+  const { toast } = useToast();
+  const toastRef = useRef(toast);
+  useEffect(() => {
+    toastRef.current = toast;
+  }, [toast]);
+  const [loading, setLoading] = useState(false);
+  const [vouches, setVouches] = useState<VouchWithProfiles[]>([]);
+  const [stats, setStats] = useState<VouchStats | null>(null);
+
+  // Fetch vouches for current user
+  const fetchVouches = useCallback(async () => {
+    if (!user?.id) return;
+
+    setLoading(true);
+    try {
+      const { data, error } = await supabase
+        .from('vouches')
+        .select(`
+          *,
+          voucher_profile:voucher_id(id, name, stage_name, avatar_url),
+          vouchee_profile:vouchee_id(id, name, stage_name, avatar_url)
+        `)
+        .or(`voucher_id.eq.${user.id},vouchee_id.eq.${user.id}`)
+        .order('created_at', { ascending: false });
+
+      if (error) throw error;
+      // Empty array is a valid state, not an error
+      setVouches(data || []);
+    } catch (error) {
+      console.error('Error fetching vouches:', error);
+      // Only show error toast if there's an actual error, not just empty results
+      toastRef.current({
+        title: "Error",
+        description: "Failed to load vouches",
+        variant: "destructive",
+      });
+      // Set empty array on error to prevent undefined state
+      setVouches([]);
+    } finally {
+      setLoading(false);
+    }
+  }, [user?.id]);
+
+  // Fetch vouch statistics
+  const fetchStats = useCallback(async () => {
+    if (!user?.id) return;
+
+    try {
+      const { data, error } = await supabase
+        .rpc('get_vouch_stats', { user_id_param: user.id });
+
+      if (error) throw error;
+      setStats(data?.[0] || null);
+    } catch (error) {
+      console.error('Error fetching vouch stats:', error);
+    }
+  }, [user?.id]);
+
+  // Search for users to vouch for
+  const searchUsers = async (query: string): Promise<UserSearchResult[]> => {
+    if (!query.trim() || !user?.id) return [];
+
+    try {
+      const { data, error } = await supabase
+        .from('profiles')
+        .select(`
+          id,
+          name,
+          stage_name,
+          avatar_url,
+          user_roles!inner(role)
+        `)
+        .neq('id', user.id) // Exclude current user
+        .or(`name.ilike.%${query}%,stage_name.ilike.%${query}%`)
+        .limit(10);
+
+      if (error) throw error;
+
+      return (data || []).map(profile => ({
+        id: profile.id,
+        name: profile.name || '',
+        stage_name: profile.stage_name,
+        avatar_url: profile.avatar_url,
+        roles: profile.user_roles.map((r: any) => r.role)
+      }));
+    } catch (error) {
+      console.error('Error searching users:', error);
+      return [];
+    }
+  };
+
+  // Check if vouch already exists between two users
+  const checkExistingVouch = async (voucheeId: string): Promise<Vouch | null> => {
+    if (!user?.id) return null;
+
+    try {
+      const { data, error } = await supabase
+        .rpc('get_existing_vouch', { 
+          giver_id: user.id, 
+          receiver_id: voucheeId 
+        });
+
+      if (error) throw error;
+      return data?.[0] || null;
+    } catch (error) {
+      console.error('Error checking existing vouch:', error);
+      return null;
+    }
+  };
+
+  // Create a new vouch
+  const createVouch = async (formData: VouchFormData) => {
+    if (!user?.id) throw new Error('User not authenticated');
+
+    try {
+      // Check if vouch already exists
+      const existing = await checkExistingVouch(formData.vouchee_id);
+      if (existing) {
+        throw new Error('You have already vouched for this person. You can edit your existing vouch instead.');
+      }
+
+      const { data, error } = await supabase
+        .from('vouches')
+        .insert({
+          voucher_id: user.id,
+          vouchee_id: formData.vouchee_id,
+          message: formData.message,
+          rating: formData.rating
+        })
+        .select()
+        .single();
+
+      if (error) throw error;
+
+      toastRef.current({
+        title: "Vouch Created",
+        description: "Your vouch has been successfully submitted.",
+      });
+
+      await fetchVouches(); // Refresh the list
+      return data;
+    } catch (error: any) {
+      console.error('Error creating vouch:', error);
+      
+      // Handle specific database constraint errors
+      if (error.code === '23505') {
+        throw new Error('You have already vouched for this person. Check your vouch history to edit your existing vouch.');
+      }
+      
+      throw error;
+    }
+  };
+
+  // Update an existing vouch
+  const updateVouch = async (vouchId: string, formData: Partial<VouchFormData>) => {
+    if (!user?.id) throw new Error('User not authenticated');
+
+    try {
+      const { data, error } = await supabase
+        .from('vouches')
+        .update({
+          message: formData.message,
+          rating: formData.rating
+        })
+        .eq('id', vouchId)
+        .eq('voucher_id', user.id) // Ensure user owns this vouch
+        .select()
+        .single();
+
+      if (error) throw error;
+
+      toastRef.current({
+        title: "Vouch Updated",
+        description: "Your vouch has been successfully updated.",
+      });
+
+      await fetchVouches(); // Refresh the list
+      return data;
+    } catch (error) {
+      console.error('Error updating vouch:', error);
+      throw error;
+    }
+  };
+
+  // Delete a vouch
+  const deleteVouch = async (vouchId: string) => {
+    if (!user?.id) throw new Error('User not authenticated');
+
+    try {
+      const { error } = await supabase
+        .from('vouches')
+        .delete()
+        .eq('id', vouchId)
+        .eq('voucher_id', user.id); // Ensure user owns this vouch
+
+      if (error) throw error;
+
+      toastRef.current({
+        title: "Vouch Deleted",
+        description: "Your vouch has been successfully deleted.",
+      });
+
+      await fetchVouches(); // Refresh the list
+    } catch (error) {
+      console.error('Error deleting vouch:', error);
+      throw error;
+    }
+  };
+
+  // Get vouches received by current user
+  const getReceivedVouches = () => {
+    return vouches.filter(vouch => vouch.vouchee_id === user?.id);
+  };
+
+  // Get vouches given by current user
+  const getGivenVouches = () => {
+    return vouches.filter(vouch => vouch.voucher_id === user?.id);
+  };
+
+  useEffect(() => {
+    if (user?.id) {
+      fetchVouches();
+      fetchStats();
+    }
+  }, [fetchStats, fetchVouches, user?.id]);
+
+  return {
+    loading,
+    vouches,
+    stats,
+    searchUsers,
+    checkExistingVouch,
+    createVouch,
+    updateVouch,
+    deleteVouch,
+    fetchVouches,
+    getReceivedVouches,
+    getGivenVouches
+  };
+};