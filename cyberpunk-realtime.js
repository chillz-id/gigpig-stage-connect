--- conflicted
+++ resolved
@@ -1065,45 +1065,15 @@
 
       addLog('TASK', \`Assigning to \${agent}: \${task}\`, 'success');
       
-<<<<<<< HEAD
       // Send to server
-=======
-      // Send to server - ALWAYS goes through Taskmaster
->>>>>>> c3fbcf1c5343e82753000f692820a11a61130776
       fetch(\`/api/agents/\${agent}/task\`, {
         method: 'POST',
         headers: { 'Content-Type': 'application/json' },
         body: JSON.stringify({ task })
       }).then(res => res.json()).then(data => {
-<<<<<<< HEAD
         addLog('SYSTEM', data.message || 'Task assigned', 'success');
         tasksToday++;
         document.getElementById('tasks-today').textContent = tasksToday;
-=======
-        if (data.success) {
-          addLog('TASKMASTER', data.message, 'success');
-          
-          // Show complexity analysis
-          addLog('ANALYSIS', \`Complexity: \${data.complexity?.toUpperCase()} | Tasks: \${data.totalTasks} | ETA: \${data.estimatedMinutes || '?'} min\`, 'warning');
-          
-          // Show distribution if multiple tasks
-          if (data.totalTasks > 1) {
-            addLog('DISTRIBUTION', \`NETRUNNER: \${data.distribution.frontend} | DAEMON: \${data.distribution.backend} | GIGACHAD: \${data.distribution.testing}\`, 'info');
-          }
-          
-          // Show task breakdown
-          if (data.breakdown && data.breakdown.length > 0) {
-            data.breakdown.forEach((item, index) => {
-              addLog(\`TASK_\${index + 1}\`, \`[\${item.agent}] \${item.task.substring(0, 100)}...\`, 'info');
-            });
-          }
-          
-          tasksToday += data.totalTasks || 1;
-          document.getElementById('tasks-today').textContent = tasksToday;
-        } else {
-          addLog('ERROR', data.message || 'Task assignment failed', 'error');
-        }
->>>>>>> c3fbcf1c5343e82753000f692820a11a61130776
       });
       
       input.value = '';
@@ -1187,12 +1157,7 @@
   });
 });
 
-<<<<<<< HEAD
-<<<<<<< HEAD
-app.post('/api/agents/:agentId/task', (req, res) => {
-=======
 app.post('/api/agents/:agentId/task', async (req, res) => {
->>>>>>> 666d01bb
   const { agentId } = req.params;
   const { task } = req.body;
   
@@ -1282,78 +1247,6 @@
       agent: targetAgent.toUpperCase()
     });
   }
-<<<<<<< HEAD
-  
-  // Log to notifications
-  const logEntry = `${new Date().toISOString()} - [TASK_ASSIGNED] ${agentId}: ${task}`;
-  fs.appendFileSync('.agent-comms/notifications.log', logEntry + '\n');
-  
-  res.json({ 
-    success: true, 
-    taskId,
-    message: `PROTOCOL INITIATED: ${taskId}`,
-    agent: agentId.toUpperCase()
-  });
-=======
-app.post('/api/agents/:agentId/task', async (req, res) => {
-  const { agentId } = req.params;
-  const { task } = req.body;
-  
-  // ALWAYS use Taskmaster Always-On for ALL tasks
-  console.log('🎯 TASKMASTER ALWAYS-ON: Analyzing task...');
-  
-  try {
-    const TaskmasterAlwaysOn = require('./taskmaster-always-on');
-    const taskmaster = new TaskmasterAlwaysOn();
-    const result = await taskmaster.analyzeAnyTask(task);
-    
-    // Add to activity log
-    const complexity = taskmaster.assessComplexity(task);
-    const logEntry = `${new Date().toISOString()} - [TASKMASTER] Analyzed ${complexity} task: ${result.totalTasks} task(s) created`;
-    
-    if (!fs.existsSync('.agent-comms')) {
-      fs.mkdirSync('.agent-comms', { recursive: true });
-    }
-    fs.appendFileSync('.agent-comms/notifications.log', logEntry + '\n');
-    
-    // Detailed response based on complexity
-    let message = '';
-    if (complexity === 'mega') {
-      message = `TASKMASTER: Mega-feature broken down into ${result.totalTasks} tasks!`;
-    } else if (complexity === 'multi') {
-      message = `TASKMASTER: Multi-agent task distributed to ${result.totalTasks} agents`;
-    } else {
-      message = `TASKMASTER: Task routed to optimal agent`;
-    }
-    
-    res.json({
-      success: true,
-      message,
-      complexity,
-      totalTasks: result.totalTasks,
-      estimatedMinutes: result.estimatedTime,
-      distribution: {
-        frontend: result.breakdown.filter(t => t.agent === 'frontend').length,
-        backend: result.breakdown.filter(t => t.agent === 'backend').length,
-        testing: result.breakdown.filter(t => t.agent === 'testing').length
-      },
-      breakdown: result.breakdown.map(t => ({
-        agent: t.agent.toUpperCase(),
-        task: t.task,
-        priority: t.priority
-      }))
-    });
-  } catch (error) {
-    console.error('Taskmaster Always-On error:', error);
-    res.json({
-      success: false,
-      message: 'Taskmaster failed to analyze task',
-      error: error.message
-    });
-  }
->>>>>>> c3fbcf1c5343e82753000f692820a11a61130776
-=======
->>>>>>> 666d01bb
 });
 
 // WebSocket server
